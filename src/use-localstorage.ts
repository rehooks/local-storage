--- conflicted
+++ resolved
@@ -1,14 +1,9 @@
 import {
   writeStorage,
   deleteFromStorage,
-<<<<<<< HEAD
   LocalStorageChangeEvent,
   isTypeOfLocalStorageChanged,
   eventName,
-=======
-  LocalStorageChanged,
-  isTypeOfLocalStorageChanged,
->>>>>>> 9919d253
 } from './local-storage-events';
 import { useEffect, useState, Dispatch, useCallback } from 'react';
 
@@ -57,11 +52,7 @@
     tryParse(localStorage.getItem(key)!) || initialValue
   );
 
-<<<<<<< HEAD
-  const onLocalStorageChange = useCallback((event: LocalStorageChangeEvent<TValue> | StorageEvent) => {
-=======
-  const onLocalStorageChange = (event: LocalStorageChanged<TValue> | StorageEvent) => {
->>>>>>> 9919d253
+  const onLocalStorageChange = (event: LocalStorageChangedEvent<TValue> | StorageEvent) => {
     if (isTypeOfLocalStorageChanged(event)) {
       if (event.detail.key === key) {
         updateLocalState(event.detail.value);
@@ -78,15 +69,8 @@
   useEffect(() => {
     // The custom storage event allows us to update our component
     // when a change occurs in localStorage outside of our component
-<<<<<<< HEAD
-    window.addEventListener(
-      eventName,
-      (e: any) => onLocalStorageChange(e as LocalStorageChangeEvent<TValue>)
-    );
-=======
-    const listener = (e: Event) => onLocalStorageChange(e as LocalStorageChanged<TValue>);
-    window.addEventListener(LocalStorageChanged.eventName, listener);
->>>>>>> 9919d253
+    const listener = (e: Event) => onLocalStorageChange(e as LocalStorageChangedEvent<TValue>);
+    window.addEventListener(eventName, listener);
 
     // The storage event only works in the context of other documents (eg. other browser tabs)
     window.addEventListener('storage', listener);
@@ -101,16 +85,8 @@
     }
 
     return () => {
-<<<<<<< HEAD
-      window.removeEventListener(
-        eventName,
-        (e: any) => onLocalStorageChange(e as LocalStorageChangeEvent<TValue>)
-      );
-      window.removeEventListener('storage', e => onLocalStorageChange(e));
-=======
-      window.removeEventListener(LocalStorageChanged.eventName, listener);
+      window.removeEventListener(eventName, listener);
       window.removeEventListener('storage', listener);
->>>>>>> 9919d253
     };
   }, [key]);
 
